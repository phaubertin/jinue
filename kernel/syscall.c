/*
 * Copyright (C) 2019 Philippe Aubertin.
 * All rights reserved.

 * Redistribution and use in source and binary forms, with or without
 * modification, are permitted provided that the following conditions
 * are met:
 * 
 * 1. Redistributions of source code must retain the above copyright
 *    notice, this list of conditions and the following disclaimer.
 * 
 * 2. Redistributions in binary form must reproduce the above copyright
 *    notice, this list of conditions and the following disclaimer in the
 *    documentation and/or other materials provided with the distribution.
 * 
 * 3. Neither the name of the author nor the names of other contributors
 *    may be used to endorse or promote products derived from this software
 *    without specific prior written permission.
 * 
 * THIS SOFTWARE IS PROVIDED BY THE AUTHOR AND CONTRIBUTORS "AS IS" AND
 * ANY EXPRESS OR IMPLIED WARRANTIES, INCLUDING, BUT NOT LIMITED TO, THE IMPLIED
 * WARRANTIES OF MERCHANTABILITY AND FITNESS FOR A PARTICULAR PURPOSE ARE
 * DISCLAIMED. IN NO EVENT SHALL THE AUTHOR OR CONTRIBUTORS BE LIABLE FOR ANY
 * DIRECT, INDIRECT, INCIDENTAL, SPECIAL, EXEMPLARY, OR CONSEQUENTIAL DAMAGES
 * (INCLUDING, BUT NOT LIMITED TO, PROCUREMENT OF SUBSTITUTE GOODS OR SERVICES;
 * LOSS OF USE, DATA, OR PROFITS; OR BUSINESS INTERRUPTION) HOWEVER CAUSED AND
 * ON ANY THEORY OF LIABILITY, WHETHER IN CONTRACT, STRICT LIABILITY, OR TORT
 * (INCLUDING NEGLIGENCE OR OTHERWISE) ARISING IN ANY WAY OUT OF THE USE OF THIS
 * SOFTWARE, EVEN IF ADVISED OF THE POSSIBILITY OF SUCH DAMAGE.
 */

<<<<<<< HEAD
#include <jinue/shared/errno.h>
#include <hal/boot.h>
=======
#include <jinue-common/errno.h>
#include <jinue-common/vm.h>
>>>>>>> 8c0f6c57
#include <hal/cpu_data.h>
#include <hal/memory.h>
#include <hal/thread.h>
#include <hal/trap.h>
#include <console.h>
#include <ipc.h>
#include <object.h>
#include <printk.h>
#include <process.h>
#include <stddef.h>
#include <stdint.h>
#include <syscall.h>
#include <thread.h>

static void set_return_value_or_error(jinue_syscall_args_t *args, int retval) {
    if(retval < 0) {
        syscall_args_set_error(args, -retval);
    }
    else {
        syscall_args_set_return(args, retval);
    }
}

static int check_input_buffer(
        syscall_input_buffer_t  *buffer,
        jinue_syscall_args_t    *args) {

    buffer->user_ptr    = jinue_args_get_buffer_ptr(args);
    buffer->buffer_size = jinue_args_get_buffer_size(args);
    buffer->data_size   = jinue_args_get_data_size(args);
    buffer->desc_n      = jinue_args_get_n_desc(args);
    /* TODO aren't we missing padding size here? */
    buffer->total_size  =
            buffer->data_size + buffer->desc_n * sizeof(jinue_ipc_descriptor_t);

    if(buffer->buffer_size > JINUE_SEND_MAX_SIZE) {
        return -JINUE_EINVAL;
    }

    if(buffer->total_size > buffer->buffer_size) {
        return -JINUE_EINVAL;
    }

    if(buffer->desc_n > JINUE_SEND_MAX_N_DESC) {
        return -JINUE_EINVAL;
    }

    /* TODO should we accept NULL if buffer size is zero? */
    if(! check_userspace_buffer(buffer->user_ptr, buffer->buffer_size)) {
        return -JINUE_EINVAL;
    }

    return 0;
}

static int check_output_buffer(
        syscall_output_buffer_t *buffer,
        jinue_syscall_args_t    *args) {

    buffer->user_ptr    = jinue_args_get_buffer_ptr(args);
    buffer->buffer_size = jinue_args_get_buffer_size(args);

    if(buffer->buffer_size > JINUE_SEND_MAX_SIZE) {
        return -JINUE_EINVAL;
    }

    /* TODO should we accept NULL if buffer size is zero? */
    if(! check_userspace_buffer(buffer->user_ptr, buffer->buffer_size)) {
        return -JINUE_EINVAL;
    }

    return 0;
}

static void sys_nosys(jinue_syscall_args_t *args) {
    syscall_args_set_error(args, JINUE_ENOSYS);
}

static void sys_get_syscall_method(jinue_syscall_args_t *args) {
    syscall_args_set_return(args, syscall_method);
}

static void sys_console_putc(jinue_syscall_args_t *args) {
    /** TODO: permission check */
    console_putc(
            (char)args->arg1,
            CONSOLE_DEFAULT_COLOR);
    syscall_args_set_return(args, 0);
}

static void sys_console_puts(jinue_syscall_args_t *args) {
    /** TODO: permission check, sanity check (data size vs buffer size) */
    console_printn(
            (char *)args->arg2,
            jinue_args_get_data_size(args),
            CONSOLE_DEFAULT_COLOR);
    syscall_args_set_return(args, 0);
}

static void sys_thread_create(jinue_syscall_args_t *args) {
    void *entry         = (void *)args->arg2;
    void *user_stack    = (void *)args->arg3;

    if(!is_userspace_pointer(entry)) {
        syscall_args_set_error(args, JINUE_EINVAL);
        return;
    }

    if(!is_userspace_pointer(user_stack)) {
        syscall_args_set_error(args, JINUE_EINVAL);
        return;
    }

    thread_t *thread = thread_create(
            /* TODO use arg1 as an address space reference if specified */
            get_current_thread()->process,
            entry,
            user_stack);

    /** TODO return descriptor that represents thread */
    if(thread == NULL) {
        syscall_args_set_error(args, JINUE_EAGAIN);
    }
    else {
        syscall_args_set_return(args, 0);
    }
}

static void sys_thread_yield(jinue_syscall_args_t *args) {
    /* TODO this system call yields or destroy depending on arg1. This shouldn't
     * be done by the same system call. */
    thread_yield_from(
            get_current_thread(),
            false,          /* don't block */
            args->arg1);    /* destroy (aka. exit) thread if true */
    syscall_args_set_return(args, 0);
}

static void sys_set_thread_local_address(jinue_syscall_args_t *args) {
    addr_t addr = (addr_t)args->arg1;
    size_t size = (size_t)args->arg2;

    if(! check_userspace_buffer(addr, size)) {
        syscall_args_set_error(args, JINUE_EINVAL);
        return;
    }

    thread_context_set_local_storage(
            &get_current_thread()->thread_ctx,
            addr,
            size);
    syscall_args_set_return(args, 0);
}

static void sys_get_thread_local_address(jinue_syscall_args_t *args) {
    addr_t tls = thread_context_get_local_storage(&get_current_thread()->thread_ctx);
    syscall_args_set_return_ptr(args, tls);
}

static void sys_get_user_memory(jinue_syscall_args_t *args) {
    syscall_output_buffer_t buffer;

    int checkval = check_output_buffer(&buffer, args);

    if(checkval < 0) {
        syscall_args_set_error(args, -checkval);
        return;
    }

    int retval = memory_get_map(&buffer);
    set_return_value_or_error(args, retval);
}

static void sys_create_ipc_endpoint(jinue_syscall_args_t *args) {
    int fd = ipc_create_for_current_process((int)args->arg1);
    set_return_value_or_error(args, fd);
}

static void sys_send(jinue_syscall_args_t *args) {
    syscall_input_buffer_t buffer;

    int function    = args->arg0;
    int fd          = args->arg1;
    int checkval    = check_input_buffer(&buffer, args);

    if(checkval < 0) {
        syscall_args_set_error(args, -checkval);
        return;
    }

    /* We need to pass the full args here so the receiver thread can set the
     * return values in ipc_reply(). */
    int retval = ipc_send(fd, function, &buffer, args);
    set_return_value_or_error(args, retval);
}

static void sys_receive(jinue_syscall_args_t *args) {
    syscall_output_buffer_t  buffer;

    int fd          = (int)args->arg1;
    int checkval    = check_output_buffer(&buffer, args);

    if(checkval < 0) {
        syscall_args_set_error(args, -checkval);
        return;
    }

    /* This function does not set only a return value on success but needs to
     * be able to set the value of all registers, which is why we pass the
     * full args here. */
    int retval = ipc_receive(fd, &buffer, args);

    /* ipc_receive() sets the return values on success so we only need to
     * handle the error cases here. */
    if(retval < 0) {
        syscall_args_set_error(args, -retval);
    }
}

static void sys_reply(jinue_syscall_args_t *args) {
    syscall_input_buffer_t buffer;

    int checkval = check_input_buffer(&buffer, args);

    if(checkval < 0) {
        syscall_args_set_error(args, -checkval);
        return;
    }

    int retval = ipc_reply(&buffer);
    set_return_value_or_error(args, retval);
}

void dispatch_syscall(trapframe_t *trapframe) {
    jinue_syscall_args_t *args = (jinue_syscall_args_t *)&trapframe->msg_arg0;
    
    int function = args->arg0;
    
    if(function < 0) {
        /* The function number is expected to be non-negative. This is especially
         * important for the return value of the ipc_receive() system call because,
         * when the system call returns, a negative value (specifically -1), means
         * the call failed. */
        syscall_args_set_error(args, JINUE_EINVAL);
    }
    else if(function < SYSCALL_USER_BASE) {
        /* microkernel system calls */
        switch(function) {
        case SYSCALL_FUNC_GET_SYSCALL_METHOD:
            sys_get_syscall_method(args);
            break;
        case SYSCALL_FUNC_CONSOLE_PUTC:
            sys_console_putc(args);
            break;
        case SYSCALL_FUNC_CONSOLE_PUTS:
            sys_console_puts(args);
            break;
        case SYSCALL_FUNC_THREAD_CREATE:
            sys_thread_create(args);
            break;
        case SYSCALL_FUNC_THREAD_YIELD:
            sys_thread_yield(args);
            break;
        case SYSCALL_FUNC_SET_THREAD_LOCAL_ADDR:
            sys_set_thread_local_address(args);
            break;
        case SYSCALL_FUNC_GET_THREAD_LOCAL_ADDR:
            sys_get_thread_local_address(args);
            break;
        case SYSCALL_FUNC_GET_USER_MEMORY:
            sys_get_user_memory(args);
            break;
        case SYSCALL_FUNC_CREATE_IPC_ENDPOINT:
            sys_create_ipc_endpoint(args);
            break;
        case SYSCALL_FUNC_RECEIVE:
            sys_receive(args);
            break;
        case SYSCALL_FUNC_REPLY:
            sys_reply(args);
            break;
        default:
            sys_nosys(args);
        }
    }
    else {
        /* inter-process message */
        sys_send(args);
    }
}<|MERGE_RESOLUTION|>--- conflicted
+++ resolved
@@ -29,13 +29,8 @@
  * SOFTWARE, EVEN IF ADVISED OF THE POSSIBILITY OF SUCH DAMAGE.
  */
 
-<<<<<<< HEAD
 #include <jinue/shared/errno.h>
-#include <hal/boot.h>
-=======
-#include <jinue-common/errno.h>
-#include <jinue-common/vm.h>
->>>>>>> 8c0f6c57
+#include <jinue/shared/vm.h>
 #include <hal/cpu_data.h>
 #include <hal/memory.h>
 #include <hal/thread.h>
