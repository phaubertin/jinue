/*
 * Copyright (C) 2019 Philippe Aubertin.
 * All rights reserved.

 * Redistribution and use in source and binary forms, with or without
 * modification, are permitted provided that the following conditions
 * are met:
 * 
 * 1. Redistributions of source code must retain the above copyright
 *    notice, this list of conditions and the following disclaimer.
 * 
 * 2. Redistributions in binary form must reproduce the above copyright
 *    notice, this list of conditions and the following disclaimer in the
 *    documentation and/or other materials provided with the distribution.
 * 
 * 3. Neither the name of the author nor the names of other contributors
 *    may be used to endorse or promote products derived from this software
 *    without specific prior written permission.
 * 
 * THIS SOFTWARE IS PROVIDED BY THE AUTHOR AND CONTRIBUTORS "AS IS" AND
 * ANY EXPRESS OR IMPLIED WARRANTIES, INCLUDING, BUT NOT LIMITED TO, THE IMPLIED
 * WARRANTIES OF MERCHANTABILITY AND FITNESS FOR A PARTICULAR PURPOSE ARE
 * DISCLAIMED. IN NO EVENT SHALL THE AUTHOR OR CONTRIBUTORS BE LIABLE FOR ANY
 * DIRECT, INDIRECT, INCIDENTAL, SPECIAL, EXEMPLARY, OR CONSEQUENTIAL DAMAGES
 * (INCLUDING, BUT NOT LIMITED TO, PROCUREMENT OF SUBSTITUTE GOODS OR SERVICES;
 * LOSS OF USE, DATA, OR PROFITS; OR BUSINESS INTERRUPTION) HOWEVER CAUSED AND
 * ON ANY THEORY OF LIABILITY, WHETHER IN CONTRACT, STRICT LIABILITY, OR TORT
 * (INCLUDING NEGLIGENCE OR OTHERWISE) ARISING IN ANY WAY OUT OF THE USE OF THIS
 * SOFTWARE, EVEN IF ADVISED OF THE POSSIBILITY OF SUCH DAMAGE.
 */

<<<<<<< HEAD
#include <jinue/shared/asm/e820.h>
=======
#include <jinue-common/asm/e820.h>
#include <jinue-common/errno.h>
#include <hal/boot.h>
>>>>>>> 8c0f6c57
#include <hal/memory.h>
#include <hal/vm.h>
#include <assert.h>
#include <boot.h>
#include <panic.h>
#include <printk.h>
#include <stdbool.h>
#include <stddef.h>
#include <stdint.h>
#include <util.h>

typedef struct {
    uint64_t    start;
    uint64_t    end;
} memory_range_t;

static uintptr_t *memory_array;

static size_t memory_array_entries;

static bool memory_range_is_within(
        const memory_range_t *enclosed,
        const memory_range_t *enclosing) {

    return enclosed->start >= enclosing->start && enclosed->end <= enclosed->end;
}

static bool memory_ranges_overlap(
        const memory_range_t *range1,
        const memory_range_t *range2) {

    return !(range1->end <= range2->start || range1->start >= range2->end);
}

static bool range_is_in_available_memory(
        const memory_range_t    *range,
        const boot_info_t       *boot_info) {

    bool retval = false;

    for(int idx = 0; idx < boot_info->e820_entries; ++idx) {
        memory_range_t entry_range;

        const e820_t *entry = &boot_info->e820_map[idx];
        entry_range.start   = entry->addr;
        entry_range.end     = entry->addr + entry->size;

        if(entry->type == E820_RAM) {
            if(memory_range_is_within(range, &entry_range)) {
                retval = true;
            }
        }
        else {
            if(memory_ranges_overlap(range, &entry_range)) {
                return false;
            }
        }
    }

    return retval;
}

/**
 * Check the system has sufficient memory to complete kernel initialization.
 *
 * We need:
 * - One MB at 0x100000 (i.e. at address 1MB). This is where the kernel image
 *   is initially loaded by the boot loader and some of that memory is used
 *   during early boot as well, for the initial boot stack and heap and initial
 *   page tables among other things. All memory in this range is freed at the
 *   end of kernel initialization.
 * - BOOT_SIZE_AT_16MB at 0x1000000 (i.e. at address 16MB). The kernel image is
 *   moved there during kernel initializations and all permanent page
 *   allocations during kernel initialization come from this range. At the end
 *   of kernel initialization, remaining memory in this range is used to
 *   initialize the kernel's page allocator.
 *
 * This function checks the BIOS memory map to ensure these two memory regions
 * are completely within available memory and do not intersect any reserved
 * range. It also does the same check on the initial RAM disk loaded by the
 * boot loader.
 *
 * If any of these checks fail, the result is a kernel panic.
 *
 * @param boot_info boot information structure
 *
 * */
void check_memory(const boot_info_t *boot_info) {
    memory_range_t range_at_1mb = {
            .start  = MEMORY_ADDR_1MB,
            .end    = MEMORY_ADDR_1MB + 1 * MB
    };
    memory_range_t range_at_16mb = {
            .start  = MEMORY_ADDR_16MB,
            .end    = MEMORY_ADDR_16MB + BOOT_SIZE_AT_16MB
    };

    if(! range_is_in_available_memory(&range_at_16mb, boot_info)) {
        panic("Insufficient or no memory at 0x1000000 (i.e. at 16MB)");
    }

    if(! range_is_in_available_memory(&range_at_1mb, boot_info)) {
        panic("Insufficient or no memory at 0x100000 (i.e. at 1MB)");
    }

    if(boot_info->ramdisk_start) {
        memory_range_t ramdisk_range;
        ramdisk_range.start = boot_info->ramdisk_start;
        ramdisk_range.end   = boot_info->ramdisk_start + boot_info->ramdisk_size;

        if(! range_is_in_available_memory(&ramdisk_range, boot_info)) {
            panic("Initial RAM disk was loaded in unavailable or reserved memory");
        }

        if(boot_info->ramdisk_start < range_at_16mb.end) {
            panic("Initial RAM disk was loaded in memory reserved for the kernel");
        }
    }
}

/**
 * Find the top of memory usable by the kernel
 *
 * Checks the BIOS memory map for the top of the highest range of available
 * memory under the 4GB mark (i.e. address 0x100000000).
 *
 * The kernel can only use the first 4GB of memory on 32-bit x86, even with PAE
 * enabled. This is because the architecture requires PDPTs to be in the first
 * 4GB (CR3 is only 32 bits) and we don't want to have to deal with the
 * complexity of having to allocate in the first 4GB only for specific
 * allocations.
 *
 * @param boot_info boot information structure
 * @return top of memory usable by kernel
 * */
static uint64_t memory_find_top(const boot_info_t *boot_info) {
    uint64_t memory_top = 0;

    for(int idx = 0; idx < boot_info->e820_entries; ++idx) {
        const e820_t *entry = &boot_info->e820_map[idx];

        /* Only consider available memory entries. */
        if(entry->type != E820_RAM) {
            continue;
        }

        /* The kernel can only use the first 4GB of memory. */
        if(entry->addr >= ADDR_4GB) {
            continue;
        }

        uint64_t entry_top = ALIGN_START(entry->addr + entry->size, (uint64_t)PAGE_SIZE);

        if(entry_top >= ADDR_4GB) {
            /* ADDR_4GB is correctly aligned. */
            entry_top = ADDR_4GB;
        }

        if(entry_top > memory_top) {
            memory_top = entry_top;
        }
    }

    printk("Top memory address for kernel is 0x%q\n", memory_top);

    return memory_top;
}

/**
 * Initialize the array used by memory_lookup_page()
 *
 * @param boot_info boot information structure
 * @param boot_alloc the boot allocator state
 *
 * */
void memory_initialize_array(
        boot_alloc_t        *boot_alloc,
        const boot_info_t   *boot_info) {

    const size_t entries_per_page = PAGE_SIZE / sizeof(uintptr_t);

    const uint64_t memory_top   = memory_find_top(boot_info);
    const size_t num_pages      = memory_top / PAGE_SIZE;
    const size_t array_entries  = ALIGN_END(num_pages, entries_per_page);
    const size_t array_pages    = array_entries / entries_per_page;

    uintptr_t *array = boot_page_alloc_n(boot_alloc, array_pages);

    for(    uint32_t addr = MEMORY_ADDR_16MB;
            addr < MEMORY_ADDR_16MB + BOOT_SIZE_AT_16MB;
            addr += PAGE_SIZE) {

        array[addr / PAGE_SIZE] = PHYS_TO_VIRT_AT_16MB(addr);
    }

    memory_array            = (uintptr_t *)PHYS_TO_VIRT_AT_16MB(array);
    memory_array_entries    = array_entries;
}

/**
 * Lookup the virtual address of a page frame mapped by the kernel
 *
 * Must only be used for memory owned by the kernel, not for userspace-owned
 * memory. Every page frame owned by the kernel is mapped at exactly one
 * address in the kernel's address space (i.e. somewhere above KLIMIT).
 *
 * */
void *memory_lookup_page(uint64_t paddr) {
    uint64_t entry_index = paddr / PAGE_SIZE;

    if(entry_index >= memory_array_entries) {
        return NULL;
    }

    return (void *)memory_array[entry_index];
}

int memory_get_map(const syscall_output_buffer_t *buffer) {
    unsigned int idx;

    const boot_info_t *boot_info    = get_boot_info();
    jinue_mem_map_t *map            = buffer->user_ptr;
    size_t result_size              =
            sizeof(jinue_mem_map_t) + boot_info->e820_entries * sizeof(jinue_mem_entry_t);

    if(buffer->buffer_size < result_size) {
        return -JINUE_EINVAL;
    }

    map->num_entries = boot_info->e820_entries;

    for(idx = 0; idx < map->num_entries; ++idx) {
        map->entry[idx].addr = boot_info->e820_map[idx].addr;
        map->entry[idx].size = boot_info->e820_map[idx].size;
        map->entry[idx].type = boot_info->e820_map[idx].type;
    }

    return 0;
}<|MERGE_RESOLUTION|>--- conflicted
+++ resolved
@@ -29,13 +29,9 @@
  * SOFTWARE, EVEN IF ADVISED OF THE POSSIBILITY OF SUCH DAMAGE.
  */
 
-<<<<<<< HEAD
 #include <jinue/shared/asm/e820.h>
-=======
-#include <jinue-common/asm/e820.h>
-#include <jinue-common/errno.h>
+#include <jinue/shared/errno.h>
 #include <hal/boot.h>
->>>>>>> 8c0f6c57
 #include <hal/memory.h>
 #include <hal/vm.h>
 #include <assert.h>
