# Copyright (C) 2022-2024 Philippe Aubertin.
# All rights reserved.
#
# Redistribution and use in source and binary forms, with or without
# modification, are permitted provided that the following conditions
# are met:
# 
# 1. Redistributions of source code must retain the above copyright
#    notice, this list of conditions and the following disclaimer.
# 
# 2. Redistributions in binary form must reproduce the above copyright
#    notice, this list of conditions and the following disclaimer in the
#    documentation and/or other materials provided with the distribution.
# 
# 3. Neither the name of the author nor the names of other contributors
#    may be used to endorse or promote products derived from this software
#    without specific prior written permission.
# 
# THIS SOFTWARE IS PROVIDED BY THE AUTHOR AND CONTRIBUTORS "AS IS" AND
# ANY EXPRESS OR IMPLIED WARRANTIES, INCLUDING, BUT NOT LIMITED TO, THE IMPLIED
# WARRANTIES OF MERCHANTABILITY AND FITNESS FOR A PARTICULAR PURPOSE ARE
# DISCLAIMED. IN NO EVENT SHALL THE AUTHOR OR CONTRIBUTORS BE LIABLE FOR ANY
# DIRECT, INDIRECT, INCIDENTAL, SPECIAL, EXEMPLARY, OR CONSEQUENTIAL DAMAGES
# (INCLUDING, BUT NOT LIMITED TO, PROCUREMENT OF SUBSTITUTE GOODS OR SERVICES;
# LOSS OF USE, DATA, OR PROFITS; OR BUSINESS INTERRUPTION) HOWEVER CAUSED AND
# ON ANY THEORY OF LIABILITY, WHETHER IN CONTRACT, STRICT LIABILITY, OR TORT
# (INCLUDING NEGLIGENCE OR OTHERWISE) ARISING IN ANY WAY OUT OF THE USE OF THIS
# SOFTWARE, EVEN IF ADVISED OF THE POSSIBILITY OF SUCH DAMAGE.

jinue_root = ../..
include $(jinue_root)/header.mk

QEMU_CPU            ?= core2duo
QEMU_MEM            ?= 128M

# GRUB location (for creation of bootable ISO for virtual machine)
#
# TODO this should probably be configurable through some sort of configure script
grub_modules         = /usr/lib/grub/i386-pc

kernel_img           = $(jinue_root)/kernel/i686/jinue
initrd               = $(testapp)/jinue-initrd.tar.gz
temp_iso_fs          = iso-tmp
grub_config          = grub.cfg
jinue_iso            = jinue.iso
grub_image_rel       = boot/grub/i386-pc/jinue.img
grub_image           = $(temp_iso_fs)/$(grub_image_rel)
kernel_img_copy      = $(temp_iso_fs)/boot/$(notdir $(kernel_img))
initrd_copy          = $(temp_iso_fs)/boot/$(notdir $(initrd))

target               = $(jinue_iso)
unclean_recursive    = $(temp_iso_fs)

include $(common)

.PHONY: run
run: $(jinue_iso)
	qemu-system-i386                                \
	-cpu $(QEMU_CPU)                                \
	-m $(QEMU_MEM)                                  \
	-no-reboot                                      \
	-drive format=raw,media=cdrom,file=$(jinue_iso) \
	-serial stdio                                   \
	-smp 1                                          \
	-usb                                            \
	-vga std

.PHONY: run-no-display
run-no-display: $(jinue_iso)
	qemu-system-i386                                \
	-cpu $(QEMU_CPU)                                \
	-m $(QEMU_MEM)                                  \
	-no-reboot                                      \
	-drive format=raw,media=cdrom,file=$(jinue_iso) \
	-serial stdio                                   \
	-display none                                   \
	-smp 1                                          \
	-usb                                            \
	-vga std

.PHONY: kernel-image
kernel-image:
	make -C $(jinue_root)/kernel image

.PHONY: testapp-initrd
testapp-initrd:
	make -C $(testapp)

$(kernel_img): kernel-image

$(initrd): testapp-initrd

$(temp_iso_fs): $(grub_config)
	mkdir -p $(temp_iso_fs)/boot/grub/i386-pc
	cp $(grub_modules)/* $(temp_iso_fs)/boot/grub/i386-pc/
	cp $(grub_config) $(temp_iso_fs)/boot/grub/
	touch $(temp_iso_fs)

$(kernel_img_copy): $(kernel_img) $(temp_iso_fs) kernel-image
	cp $< $@

<<<<<<< HEAD
$(initrd_copy): $(initrd) $(temp_iso_fs) testapp-initrd
	cp $< $@

$(grub_image): $(initrd_copy) $(kernel_img_copy)
	grub2-mkimage --prefix '/boot/grub' --output $(grub_image) --format i386-pc-eltorito --compression auto --config $(grub_config) biosdisk iso9660
=======
$(grub_image): $(initrd) $(kernel_img_copy)
	`grub2-mkimage --version > /dev/null 2>&1 && echo grub2-mkimage || echo grub-mkimage` \
		--prefix '/boot/grub' \
		--output $(grub_image) \
		--format i386-pc-eltorito \
		--compression auto \
		--config $(grub_config) \
		biosdisk iso9660
>>>>>>> a23ee922

$(jinue_iso): $(grub_image)
	xorriso \
		-as mkisofs \
		-graft-points \
		-b $(grub_image_rel) \
		-no-emul-boot \
		-boot-load-size 4 \
		-boot-info-table \
		--grub2-boot-info \
		--grub2-mbr \
		$(grub_modules)/boot_hybrid.img \
		--protective-msdos-label \
		-o $(jinue_iso) \
		-r $(temp_iso_fs) \
		--sort-weight 0 \
		/ \
		--sort-weight 1 \
		/boot<|MERGE_RESOLUTION|>--- conflicted
+++ resolved
@@ -31,7 +31,7 @@
 include $(jinue_root)/header.mk
 
 QEMU_CPU            ?= core2duo
-QEMU_MEM            ?= 128M
+QEMU_MEM            ?= 128
 
 # GRUB location (for creation of bootable ISO for virtual machine)
 #
@@ -99,14 +99,10 @@
 $(kernel_img_copy): $(kernel_img) $(temp_iso_fs) kernel-image
 	cp $< $@
 
-<<<<<<< HEAD
 $(initrd_copy): $(initrd) $(temp_iso_fs) testapp-initrd
 	cp $< $@
 
 $(grub_image): $(initrd_copy) $(kernel_img_copy)
-	grub2-mkimage --prefix '/boot/grub' --output $(grub_image) --format i386-pc-eltorito --compression auto --config $(grub_config) biosdisk iso9660
-=======
-$(grub_image): $(initrd) $(kernel_img_copy)
 	`grub2-mkimage --version > /dev/null 2>&1 && echo grub2-mkimage || echo grub-mkimage` \
 		--prefix '/boot/grub' \
 		--output $(grub_image) \
@@ -114,7 +110,6 @@
 		--compression auto \
 		--config $(grub_config) \
 		biosdisk iso9660
->>>>>>> a23ee922
 
 $(jinue_iso): $(grub_image)
 	xorriso \
