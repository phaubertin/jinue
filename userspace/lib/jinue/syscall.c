--- conflicted
+++ resolved
@@ -136,18 +136,6 @@
     args.arg3 = 0;
 
     return jinue_syscall_with_usual_convention(&args, perrno);
-<<<<<<< HEAD
-}
-
-int jinue_get_process(int *perrno) {
-    jinue_syscall_args_t args;
-
-    args.arg0 = JINUE_SYS_GET_PROCESS;
-    args.arg1 = 0;
-    args.arg2 = 0;
-    args.arg3 = 0;
-
-    return jinue_syscall_with_usual_convention(&args, perrno);
 }
 
 intptr_t jinue_send(
@@ -197,6 +185,4 @@
     args.arg3 = 0;
 
     return jinue_syscall_with_usual_convention(&args, perrno);
-=======
->>>>>>> 75d0d390
 }